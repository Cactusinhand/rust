use std::cell::RefCell;
use std::cmp::Ordering;
use std::collections::{BTreeSet, HashSet};
use std::fs::{create_dir_all, File, OpenOptions};
use std::io::{self, BufRead, BufReader, Read, Seek, SeekFrom, Write};
use std::path::{Path, PathBuf};
use std::sync::atomic::{AtomicUsize, Ordering as AtomicOrdering};
use std::time::{SystemTime, UNIX_EPOCH};
use std::process::{Command, Stdio};


use crate::gitutil::git_dir;
use crate::message::MessageReplacer;
use crate::message::blob_regex::RegexReplacer as BlobRegexReplacer;
use crate::opts::Options;

const REPORT_SAMPLE_LIMIT: usize = 20;
const SHA_HEX_LEN: usize = 40;
const SHA_BIN_LEN: usize = 20;
const STRIP_SHA_ON_DISK_THRESHOLD: usize = 100_000;

type ShaBytes = [u8; SHA_BIN_LEN];

static TEMP_FILE_COUNTER: AtomicUsize = AtomicUsize::new(0);

enum StripShaLookup {
  Empty,
  InMemory(Vec<ShaBytes>),
  OnDisk(TempSortedFile),
}

impl StripShaLookup {
  fn empty() -> Self { StripShaLookup::Empty }

  fn from_path(path: &Path) -> io::Result<Self> {
    let file = File::open(path)?;
    let reader = BufReader::new(file);
    let mut entries: Vec<ShaBytes> = Vec::new();
    for line in reader.lines() {
      let line = line?;
      if let Some(bytes) = parse_sha_line(&line) {
        entries.push(bytes);
      }
    }
    if entries.is_empty() { return Ok(StripShaLookup::Empty); }
    entries.sort_unstable();
    entries.dedup();
    if entries.len() > STRIP_SHA_ON_DISK_THRESHOLD {
      TempSortedFile::from_entries(entries).map(StripShaLookup::OnDisk)
    } else {
      Ok(StripShaLookup::InMemory(entries))
    }
  }

  fn contains_hex(&self, sha_hex: &[u8]) -> io::Result<bool> {
    if sha_hex.len() != SHA_HEX_LEN { return Ok(false); }
    let needle = match parse_sha_bytes(sha_hex) {
      Some(bytes) => bytes,
      None => return Ok(false),
    };
    match self {
      StripShaLookup::Empty => Ok(false),
      StripShaLookup::InMemory(entries) => Ok(entries.binary_search(&needle).is_ok()),
      StripShaLookup::OnDisk(file) => file.contains(&needle),
    }
  }
}

struct TempSortedFile {
  path: PathBuf,
  file: RefCell<File>,
  entries: u64,
}

impl TempSortedFile {
  fn from_entries(entries: Vec<ShaBytes>) -> io::Result<Self> {
    let count = entries.len() as u64;
    let (path, mut file) = create_temp_file("filter-repo-strip-sha")?;
    for entry in entries {
      file.write_all(&entry)?;
    }
    file.flush()?;
    file.seek(SeekFrom::Start(0))?;
    Ok(TempSortedFile { path, file: RefCell::new(file), entries: count })
  }

  fn contains(&self, needle: &ShaBytes) -> io::Result<bool> {
    let mut file = self.file.borrow_mut();
    let mut left: u64 = 0;
    let mut right: u64 = self.entries;
    let mut buf: ShaBytes = [0u8; SHA_BIN_LEN];
    while left < right {
      let mid = (left + right) / 2;
      file.seek(SeekFrom::Start(mid.saturating_mul(SHA_BIN_LEN as u64)))?;
      file.read_exact(&mut buf)?;
      match buf.cmp(needle) {
        Ordering::Less => left = mid + 1,
        Ordering::Greater => right = mid,
        Ordering::Equal => return Ok(true),
      }
    }
    Ok(false)
  }
}

impl Drop for TempSortedFile {
  fn drop(&mut self) {
    let _ = std::fs::remove_file(&self.path);
  }
}

fn create_temp_file(prefix: &str) -> io::Result<(PathBuf, File)> {
  let temp_dir = std::env::temp_dir();
  for attempt in 0..1000 {
    let counter = TEMP_FILE_COUNTER.fetch_add(1, AtomicOrdering::Relaxed) + attempt;
    let timestamp = SystemTime::now().duration_since(UNIX_EPOCH).unwrap_or_default().as_nanos();
    let name = format!("{}-{}-{}", prefix, std::process::id(), timestamp + counter as u128);
    let path = temp_dir.join(name);
    match OpenOptions::new().read(true).write(true).create_new(true).open(&path) {
      Ok(file) => return Ok((path, file)),
      Err(e) if e.kind() == io::ErrorKind::AlreadyExists => continue,
      Err(e) => return Err(e),
    }
  }
  Err(io::Error::new(io::ErrorKind::AlreadyExists, "failed to create temporary sha lookup file"))
}

fn parse_sha_line(line: &str) -> Option<ShaBytes> {
  parse_sha_bytes(line.trim().as_bytes())
}

fn parse_sha_bytes(bytes: &[u8]) -> Option<ShaBytes> {
  if bytes.len() != SHA_HEX_LEN { return None; }
  let mut out = [0u8; SHA_BIN_LEN];
  for (i, chunk) in bytes.chunks_exact(2).enumerate() {
    let hi = hex_val(chunk[0])?;
    let lo = hex_val(chunk[1])?;
    out[i] = (hi << 4) | lo;
  }
  Some(out)
}

fn hex_val(b: u8) -> Option<u8> {
  match b {
    b'0'..=b'9' => Some(b - b'0'),
    b'a'..=b'f' => Some(b - b'a' + 10),
    b'A'..=b'F' => Some(b - b'A' + 10),
    _ => None,
  }
}

pub(crate) struct BlobSizeTracker {
  source: PathBuf,
  max_blob_size: Option<usize>,
  oversize: HashSet<Vec<u8>>,
  prefetch_ok: bool,
}

impl BlobSizeTracker {
  pub(crate) fn new(opts: &Options) -> Self {
    let mut tracker = BlobSizeTracker {
      source: opts.source.clone(),
      max_blob_size: opts.max_blob_size,
      oversize: HashSet::new(),
      prefetch_ok: false,
    };
    if opts.max_blob_size.is_some() {
      if let Err(e) = tracker.prefetch_oversize() {
        tracker.oversize.clear();
        if !opts.quiet {
          eprintln!(
            "Warning: batch blob size pre-computation failed ({e}), falling back to on-demand sizing"
          );
        }
      }
    }
    tracker
  }

<<<<<<< HEAD
  fn prefetch_oversize(&mut self) -> io::Result<()> {
    let max = match self.max_blob_size {
      Some(m) => m,
      None => return Ok(()),
    };
    let mut cmd = Command::new("git");
    cmd.arg("-C").arg(&self.source)
      .arg("cat-file")
      .arg("--batch-all-objects")
      .arg("--batch-check=%(objectname) %(objecttype) %(objectsize)")
      .stdout(Stdio::piped())
      .stderr(Stdio::piped());
    let mut child = cmd.spawn()
      .map_err(|e| io::Error::new(io::ErrorKind::Other, format!("failed to run git cat-file batch: {e}")))?;
    let stdout = child.stdout.take().ok_or_else(|| io::Error::new(io::ErrorKind::Other, "missing stdout from git cat-file batch"))?;
    let mut reader = BufReader::new(stdout);
    let mut line = Vec::with_capacity(128);
    loop {
      line.clear();
      if reader.read_until(b'\n', &mut line)? == 0 { break; }
      if line.ends_with(b"\n") {
        line.pop();
        if line.ends_with(b"\r") {
          line.pop();
        }
      }
      if line.is_empty() { continue; }
      let mut it = line.split(|b| *b == b' ');
      let sha = match it.next() {
        Some(s) if !s.is_empty() => s,
        _ => continue,
      };
      let kind = match it.next() {
        Some(s) => s,
        None => continue,
      };
      if kind != b"blob" { continue; }
      let size_bytes = match it.next() {
        Some(s) => s,
        None => continue,
      };
      let size = std::str::from_utf8(size_bytes)
        .ok()
        .and_then(|s| s.trim().parse::<usize>().ok())
        .unwrap_or(0);
      if size > max {
        self.oversize.insert(sha.to_vec());
      }
    }
    let mut stderr_buf = Vec::new();
    if let Some(mut err) = child.stderr.take() { err.read_to_end(&mut stderr_buf)?; }
    let status = child.wait()?;
    if !status.success() {
      let msg = String::from_utf8_lossy(&stderr_buf);
      return Err(io::Error::new(io::ErrorKind::Other, format!("git cat-file batch failed: {msg}")));
=======
    // Parse the batch output: <sha> <type> <size>
    for line in output.stdout.split(|&b| b == b'\n') {
        if line.is_empty() { continue; }

        let parts: Vec<&[u8]> = line.splitn(3, |&b| b == b' ').collect();
        if parts.len() != 3 { continue; }

        let sha = parts[0];
        let objtype = parts[1];
        let size_str = parts[2];

        // Only process blob objects
        if objtype != b"blob" { continue; }

        // Parse size
        let size = std::str::from_utf8(size_str)
            .ok()
            .and_then(|s| s.trim().parse::<usize>().ok())
            .unwrap_or(0);

        // Store both hex and binary representations for flexible lookup
        blob_sizes.insert(sha.to_vec(), size);
        if let Some(bin) = parse_sha_bytes(sha) {
            blob_sizes.insert(bin.to_vec(), size);
        }
>>>>>>> a64d707c
    }
    self.prefetch_ok = true;
    Ok(())
  }

  pub(crate) fn is_oversize(&mut self, sha: &[u8]) -> bool {
    let max = match self.max_blob_size {
      Some(m) => m,
      None => return false,
    };
    if self.oversize.contains(sha) { return true; }
    if self.prefetch_ok { return false; }
    let sha_str = String::from_utf8_lossy(sha).to_string();
    let output = Command::new("git")
      .arg("-C").arg(&self.source)
      .arg("cat-file").arg("-s").arg(&sha_str)
      .output();
    let size = match output {
      Ok(out) if out.status.success() => {
        std::str::from_utf8(&out.stdout).ok().and_then(|s| s.trim().parse::<usize>().ok()).unwrap_or(0)
      }
      _ => 0,
    };
    if size > max {
      self.oversize.insert(sha.to_vec());
      true
    } else {
      false
    }
  }

  pub(crate) fn known_oversize(&self, sha: &[u8]) -> bool {
    self.oversize.contains(sha)
  }

  #[cfg(test)]
  pub(crate) fn prefetch_success(&self) -> bool { self.prefetch_ok }
}

pub fn run(opts: &Options) -> io::Result<()> {
  let target_git_dir = git_dir(&opts.target)
    .map_err(|e| io::Error::new(io::ErrorKind::Other, format!("Target {:?} is not a git repo: {e}", opts.target)))?;
  let _ = git_dir(&opts.source)
    .map_err(|e| io::Error::new(io::ErrorKind::Other, format!("Source {:?} is not a git repo: {e}", opts.source)))?;

  let debug_dir = target_git_dir.join("filter-repo");
  if !debug_dir.exists() { create_dir_all(&debug_dir)?; }
  let mut orig_file = File::create(debug_dir.join("fast-export.original"))?;
  let mut filt_file = File::create(debug_dir.join("fast-export.filtered"))?;

  let mut fe = crate::pipes::build_fast_export_cmd(opts).spawn().expect("failed to spawn git fast-export");
  let mut fi = if opts.dry_run { None } else { Some(crate::pipes::build_fast_import_cmd(opts).spawn().expect("failed to spawn git fast-import")) };

  let mut fe_out = BufReader::new(fe.stdout.take().expect("no stdout from fast-export"));
  let mut fi_in_opt: Option<std::process::ChildStdin> = if let Some(ref mut child) = fi { child.stdin.take() } else { None };

  let replacer = match &opts.replace_message_file {
    Some(p) => Some(MessageReplacer::from_file(p).map_err(|e| io::Error::new(io::ErrorKind::Other, format!("failed to read --replace-message: {e}")))?),
    None => None,
  };
  let content_replacer = match &opts.replace_text_file {
    Some(p) => Some(MessageReplacer::from_file(p).map_err(|e| io::Error::new(io::ErrorKind::Other, format!("failed to read --replace-text: {e}")))?),
    None => None,
  };
  let content_regex_replacer: Option<BlobRegexReplacer> = match &opts.replace_text_file {
    Some(p) => BlobRegexReplacer::from_file(p).map_err(|e| io::Error::new(io::ErrorKind::Other, format!("failed to read --replace-text: {e}")))?,
    None => None,
  };

  // minimal stream state is tracked via local booleans and buffers
  // Commit buffering state for pruning
  let mut in_commit = false;
  let mut commit_buf: Vec<u8> = Vec::with_capacity(8192);
  let mut commit_has_changes = false;
  let mut commit_mark: Option<u32> = None;
  let mut first_parent_mark: Option<u32> = None;
  let mut commit_original_oid: Option<Vec<u8>> = None;
  let mut parent_count: usize = 0;
  let mut commit_pairs: Vec<(u32, Vec<u8>)> = Vec::new();
  let mut import_broken = false;
  // If we skip a duplicate annotated tag header, swallow the rest of its block
  let mut skipping_tag_block: bool = false;
  let mut ref_renames: BTreeSet<(Vec<u8>, Vec<u8>)> = BTreeSet::new();
  // Track which refs we have updated (to avoid multiple updates of same ref via tag blocks)
  let mut updated_refs: BTreeSet<Vec<u8>> = BTreeSet::new();
  // Prefer annotated tags: track which tag refs were created by `tag <name>` blocks
  let mut annotated_tag_refs: BTreeSet<Vec<u8>> = BTreeSet::new();
  // Track updated branch refs (refs/heads/*) to help finalize HEAD
  let mut updated_branch_refs: BTreeSet<Vec<u8>> = BTreeSet::new();
  // Buffer lightweight tag resets (ref, from-line)
  let mut buffered_tag_resets: Vec<(Vec<u8>, Vec<u8>)> = Vec::new();
  // After seeing a reset refs/tags/<name>, capture the following 'from ...' line
  let mut pending_tag_reset: Option<Vec<u8>> = None;
  // Blob filtering state for --max-blob-size
  let mut in_blob: bool = false;
  let mut blob_buf: Vec<Vec<u8>> = Vec::new();
  let mut last_blob_mark: Option<u32> = None;
  let mut oversize_marks: HashSet<u32> = HashSet::new();
  let mut oversize_shas: HashSet<Vec<u8>> = HashSet::new();
  let strip_sha_lookup = match &opts.strip_blobs_with_ids {
    Some(path) => StripShaLookup::from_path(path)
      .map_err(|e| io::Error::new(io::ErrorKind::Other, format!("failed to load --strip-blobs-with-ids: {e}")))?,
    None => StripShaLookup::empty(),
  };
  let mut last_blob_orig_sha: Option<Vec<u8>> = None;
  let mut blob_size_tracker = BlobSizeTracker::new(opts);
  // Reporting accumulators
  let mut suppressed_marks_by_size: HashSet<u32> = HashSet::new();
  let mut suppressed_marks_by_sha: HashSet<u32> = HashSet::new();
  let mut suppressed_shas_by_size: HashSet<Vec<u8>> = HashSet::new();
  let mut suppressed_shas_by_sha: HashSet<Vec<u8>> = HashSet::new();
  let mut modified_marks: HashSet<u32> = HashSet::new();
  let mut samples_size: Vec<Vec<u8>> = Vec::new();
  let mut samples_sha: Vec<Vec<u8>> = Vec::new();
  let mut samples_modified: Vec<Vec<u8>> = Vec::new();
  let mut inline_modified_paths: HashSet<Vec<u8>> = HashSet::new();
  let mut line = Vec::with_capacity(8192);
  // Track if the previous M-line used inline content; store commit_buf position and path bytes
  let mut pending_inline: Option<(usize, Vec<u8>)> = None;
  // Track marks that have been emitted to avoid referencing undeclared marks in aliases
  let mut emitted_marks: HashSet<u32> = HashSet::new();

  loop {
    line.clear();
    let read = fe_out.read_until(b'\n', &mut line)?;
    if read == 0 { break; }

    // Always mirror original header/line
    orig_file.write_all(&line)?;

    // If swallowing a skipped annotated tag block, consume its lines and payload
    if skipping_tag_block {
      if line.starts_with(b"data ") {
        let size_bytes = &line[b"data ".len()..];
        let n = std::str::from_utf8(size_bytes)
          .ok().map(|s| s.trim()).and_then(|s| s.parse::<usize>().ok())
          .ok_or_else(|| io::Error::new(io::ErrorKind::InvalidData, "invalid data header"))?;
        let mut payload = vec![0u8; n];
        fe_out.read_exact(&mut payload)?;
        // Mirror original payload to debug file
        orig_file.write_all(&payload)?;
        // Done skipping this tag block
        skipping_tag_block = false;
      }
      continue;
    }

    // Pre-check for duplicate annotated tag: if target ref already updated, swallow this tag block
    if crate::tag::precheck_duplicate_tag(&line, opts, &updated_refs) {
      skipping_tag_block = true;
      continue;
    }

    // In blob header: record and ignore original-oid lines (fast-import does not accept them outside commits/tags)
    if in_blob && line.starts_with(b"original-oid ") {
      let mut v = line[b"original-oid ".len()..].to_vec();
      if let Some(last) = v.last() { if *last == b'\n' { v.pop(); } }
      for b in &mut v { if *b >= b'A' && *b <= b'F' { *b = *b + 32; } }
      last_blob_orig_sha = Some(v);
      continue;
    }

    // Blob begin
    if line == b"blob\n" {
      in_blob = true;
      blob_buf.clear();
      blob_buf.push(line.clone());
      last_blob_mark = None;
      continue;
    }
    // Blob mark
    if in_blob && line.starts_with(b"mark :") {
      let mut num: u32 = 0; let mut seen=false;
      for &b in line[b"mark :".len()..].iter() { if b>=b'0'&&b<=b'9' { seen=true; num=num.saturating_mul(10).saturating_add((b-b'0') as u32);} else {break;} }
      if seen { last_blob_mark = Some(num); }
      blob_buf.push(line.clone());
      continue;
    }

    // If a lightweight tag reset is pending, capture its 'from ' line
    if crate::tag::maybe_capture_pending_tag_reset(&mut pending_tag_reset, &line, &mut buffered_tag_resets) {
      continue;
    }

    // Buffer annotated tag blocks and emit once (rename/dedupe-safe)
    if line.starts_with(b"tag ") {
      crate::tag::process_tag_block(&line, &mut fe_out, &mut orig_file, &mut filt_file, if let Some(ref mut fi_in)=fi_in_opt { Some(fi_in) } else { None },
        &replacer, opts, &mut updated_refs, &mut annotated_tag_refs, &mut ref_renames, &mut emitted_marks)?;
      continue;
    }

    if line.starts_with(b"commit ") {
      // Start buffering a commit using possibly renamed header
      in_commit = true;
      commit_buf.clear();
      commit_has_changes = false;
      commit_mark = None;
      first_parent_mark = None;
      let hdr = crate::commit::rename_commit_header_ref(&line, opts, &mut ref_renames);
      commit_buf.extend_from_slice(&hdr);
      // Track final branch ref (post-rename) for HEAD updates
      let mut refname = &hdr[b"commit ".len()..];
      if let Some(&last) = refname.last() { if last == b'\n' { refname = &refname[..refname.len()-1]; } }
      if refname.starts_with(b"refs/heads/") { updated_branch_refs.insert(refname.to_vec()); }
      continue;
    }

    // If we are buffering a commit, process its content
    if in_commit {
        // End of commit is implicit: a new object starts.
        if line.starts_with(b"commit ") || line.starts_with(b"tag ") || line.starts_with(b"reset ") || line.starts_with(b"blob") || line == b"done\n" {
            match crate::commit::process_commit_line(
                b"\n", opts, &mut fe_out, &mut orig_file, &mut filt_file, if let Some(ref mut fi_in)=fi_in_opt { Some(fi_in) } else { None },
                &replacer, &mut commit_buf, &mut commit_has_changes, &mut commit_mark,
                &mut first_parent_mark, &mut commit_original_oid, &mut parent_count,
                &mut commit_pairs, &mut import_broken, &emitted_marks,
            )? {
                crate::commit::CommitAction::Consumed => {}, // Should not happen with synthetic newline
                crate::commit::CommitAction::Ended => {
                  // Record emitted commit mark
                  if let Some(m) = commit_mark { emitted_marks.insert(m); }
                  in_commit = false;
                }
            }
        }
    }
    if in_commit {
      // If the previous M-line declared inline content, handle its following data block here
      if line.starts_with(b"data ") {
        if let Some((pos, path_bytes)) = pending_inline.take() {
          // Parse size and read payload
          let size_bytes = &line[b"data ".len()..];
          let n = std::str::from_utf8(size_bytes)
            .ok().map(|s| s.trim()).and_then(|s| s.parse::<usize>().ok())
            .ok_or_else(|| io::Error::new(io::ErrorKind::InvalidData, "invalid data header"))?;
          let mut payload = vec![0u8; n];
          fe_out.read_exact(&mut payload)?;
          // Mirror original payload to debug file
          orig_file.write_all(&payload)?;
          let mut drop_inline = false;
          if let Some(max) = opts.max_blob_size { if n > max { drop_inline = true; } }
          if drop_inline {
            // Replace previously appended M inline line with a deletion
            commit_buf.truncate(pos);
            commit_buf.extend_from_slice(b"D ");
            commit_buf.extend_from_slice(&path_bytes);
            commit_buf.push(b'\n');
            commit_has_changes = true;
            // Record report sample for size-based strip
            if samples_size.len() < REPORT_SAMPLE_LIMIT && !samples_size.iter().any(|p| p == &path_bytes) {
              samples_size.push(path_bytes);
            }
            continue;
          } else {
            // Keep inline content: apply --replace-text (literal then regex) and append
            let mut new_payload = payload.clone();
            let mut changed = false;
            if let Some(r) = &content_replacer {
              let tmp = r.apply(new_payload.clone());
              changed |= tmp != new_payload;
              new_payload = tmp;
            }
            if let Some(rr) = &content_regex_replacer {
              let tmp = rr.apply_regex(new_payload.clone());
              changed |= tmp != new_payload;
              new_payload = tmp;
            }
            let header = format!("data {}\n", new_payload.len());
            commit_buf.extend_from_slice(header.as_bytes());
            commit_buf.extend_from_slice(&new_payload);
            if changed {
              if samples_modified.len() < REPORT_SAMPLE_LIMIT && !samples_modified.iter().any(|p| p == &path_bytes) {
                samples_modified.push(path_bytes.clone());
              }
              inline_modified_paths.insert(path_bytes.clone());
            }
            commit_has_changes = true;
            continue;
          }
        }
      }
      // Pre-check for oversized blobs referenced by this filechange
      if line.starts_with(b"M ") {
        // Detect inline and record path for the immediately following data block
        {
          let bytes = &line;
          // find end of mode and id
          let mut i = 2; // after 'M '
          while i < bytes.len() && bytes[i] != b' ' { i += 1; } // end of mode
          if i < bytes.len() { i += 1; }
          let id_start = i;
          while i < bytes.len() && bytes[i] != b' ' { i += 1; }
          let id_end = i;
          let path_start = if i < bytes.len() { i + 1 } else { bytes.len() };
          let id = &bytes[id_start..id_end];
          if id == b"inline" {
            // store commit_buf position before M-line is appended by process_commit_line, and raw path bytes (without trailing \n)
            let mut p = bytes[path_start..].to_vec();
            if let Some(last) = p.last() { if *last == b'\n' { p.pop(); } }
            pending_inline = Some((commit_buf.len(), p));
          }
        }
        let bytes = &line;
        // find end of mode and id
        let mut i = 2; // after 'M '
        while i < bytes.len() && bytes[i] != b' ' { i += 1; } // end of mode
        if i < bytes.len() { i += 1; }
        let id_start = i;
        while i < bytes.len() && bytes[i] != b' ' { i += 1; }
        let id_end = i;
        let path_start = if i < bytes.len() { i + 1 } else { bytes.len() };
        let id = &bytes[id_start..id_end];
        let mut drop_path = false;
        let mut reason_size = false;
        let mut reason_sha = false;
        if id.first().copied() == Some(b':') {
          // mark
          let mut num: u32 = 0; let mut seen=false; let mut j = 1;
          while j < id.len() { let b = id[j]; if b>=b'0'&&b<=b'9' { seen=true; num=num.saturating_mul(10).saturating_add((b-b'0') as u32);} else {break;} j+=1; }
          if seen && oversize_marks.contains(&num) {
            drop_path = true;
            // Record size sample path eagerly
            let path_bytes = &bytes[path_start..].to_vec();
            if samples_size.len() < REPORT_SAMPLE_LIMIT && !samples_size.iter().any(|p| p == path_bytes) { samples_size.push(path_bytes.clone()); }
            reason_size = suppressed_marks_by_size.contains(&num);
            reason_sha = suppressed_marks_by_sha.contains(&num);
          }
          if seen && modified_marks.contains(&num) {
            let path_bytes = &bytes[path_start..].to_vec();
            if samples_modified.len() < REPORT_SAMPLE_LIMIT && !samples_modified.iter().any(|p| p == path_bytes) { samples_modified.push(path_bytes.clone()); }
          }
        } else if id.len() == 40 && id.iter().all(|b| b.is_ascii_hexdigit()) {
        // } else if id.len() == 40 && id.iter().all(|b| (b'0'..=b'9').contains(b) || (b'a'..=b'f').contains(b)) {
          // sha1
          let sha = id.to_vec();
          if strip_sha_lookup.contains_hex(&sha)? { drop_path = true; reason_sha = true; suppressed_shas_by_sha.insert(sha.clone()); }
          if blob_size_tracker.is_oversize(&sha) {
            oversize_shas.insert(sha.clone()); suppressed_shas_by_size.insert(sha);
            drop_path = true; reason_size = true;
            // Record size sample path eagerly
            let path_bytes = &bytes[path_start..].to_vec();
            if samples_size.len() < REPORT_SAMPLE_LIMIT && !samples_size.iter().any(|p| p == path_bytes) { samples_size.push(path_bytes.clone()); }
          }
        }
        if drop_path {
          // Emit deletion for the path
          let mut del = Vec::with_capacity(2 + bytes.len() - path_start);
          del.extend_from_slice(b"D ");
          del.extend_from_slice(&bytes[path_start..]);
          commit_buf.extend_from_slice(&del);
          commit_has_changes = true;
          let path_bytes = &bytes[path_start..].to_vec();
          let (mut r_size, mut r_sha) = (reason_size, reason_sha);
          if !r_size && !r_sha {
            if opts.max_blob_size.is_some() { r_size = true; } else { r_sha = true; }
          }
          if r_size {
            if samples_size.len() < REPORT_SAMPLE_LIMIT && !samples_size.iter().any(|p| p == path_bytes) { samples_size.push(path_bytes.clone()); }
          } else if r_sha {
            if samples_sha.len() < REPORT_SAMPLE_LIMIT && !samples_sha.iter().any(|p| p == path_bytes) { samples_sha.push(path_bytes.clone()); }
          }
          continue;
        }
      }
      match crate::commit::process_commit_line(
        &line, opts, &mut fe_out, &mut orig_file, &mut filt_file, if let Some(ref mut fi_in)=fi_in_opt { Some(fi_in) } else { None },
        &replacer, &mut commit_buf, &mut commit_has_changes, &mut commit_mark,
        &mut first_parent_mark, &mut commit_original_oid, &mut parent_count,
        &mut commit_pairs, &mut import_broken, &emitted_marks,
      )? {
        crate::commit::CommitAction::Consumed => { continue; }
        crate::commit::CommitAction::Ended => { in_commit = false; }
      }
    }

    // Generic data blocks (e.g., blob): forward exact payload bytes
    if line.starts_with(b"data ") {
      let size_bytes = &line[b"data ".len()..];
      let n = std::str::from_utf8(size_bytes)
        .ok()
        .map(|s| s.trim())
        .and_then(|s| s.parse::<usize>().ok())
        .ok_or_else(|| io::Error::new(io::ErrorKind::InvalidData, "invalid data header"))?;
      let mut payload = vec![0u8; n];
      fe_out.read_exact(&mut payload)?;
      // Always mirror to original
      orig_file.write_all(&payload)?;
      if in_blob {
        let mut skip_blob = false;
        let mut reason_size = false;
        let mut reason_sha = false;
        if let Some(max) = opts.max_blob_size {
          if n > max {
            // Pre-record oversize by mark/sha so commit M-lines using marks can be dropped later.
            if let Some(m) = last_blob_mark { oversize_marks.insert(m); suppressed_marks_by_size.insert(m); }
            if let Some(ref s) = last_blob_orig_sha { oversize_shas.insert(s.clone()); suppressed_shas_by_size.insert(s.clone()); }
            skip_blob = true; reason_size = true;
          }
        }
        if !skip_blob {
          if let Some(ref s) = last_blob_orig_sha {
            if strip_sha_lookup.contains_hex(s)? { skip_blob = true; reason_sha = true; }
          }
        }
        if skip_blob {
          if let Some(m) = last_blob_mark.take() {
            oversize_marks.insert(m);
            if reason_size { suppressed_marks_by_size.insert(m); } else if reason_sha { suppressed_marks_by_sha.insert(m); }
          }
          if let Some(sha) = last_blob_orig_sha.take() {
            oversize_shas.insert(sha.clone());
            if reason_size { suppressed_shas_by_size.insert(sha); } else if reason_sha { suppressed_shas_by_sha.insert(sha); }
          }
          in_blob = false; blob_buf.clear(); last_blob_mark = None;
          // Do not forward to filtered/import
          continue;
        } else {
          // Emit buffered blob header lines, then header and payload
          for h in blob_buf.drain(..) {
            filt_file.write_all(&h)?;
            if let Some(ref mut fi_in) = fi_in_opt { if let Err(e) = fi_in.write_all(&h) { if e.kind()==io::ErrorKind::BrokenPipe { import_broken=true; } else { return Err(e); } } }
          }
          // Forward header/payload (apply --replace-text if provided). Apply literal first, then optional regex; track whether modified.
          let mut new_payload = payload.clone();
          let mut changed = false;
          if let Some(r) = &content_replacer {
            let tmp = r.apply(new_payload.clone());
            changed |= tmp != new_payload;
            new_payload = tmp;
          }
          if let Some(rr) = &content_regex_replacer {
            let tmp = rr.apply_regex(new_payload.clone());
            changed |= tmp != new_payload;
            new_payload = tmp;
          }
          let header = format!("data {}\n", new_payload.len());
          filt_file.write_all(header.as_bytes())?;
          if let Some(ref mut fi_in) = fi_in_opt { if let Err(e) = fi_in.write_all(header.as_bytes()) { if e.kind()==io::ErrorKind::BrokenPipe { import_broken=true; } else { return Err(e); } } }
          filt_file.write_all(&new_payload)?;
          if let Some(ref mut fi_in) = fi_in_opt { if let Err(e) = fi_in.write_all(&new_payload) { if e.kind()==io::ErrorKind::BrokenPipe { import_broken=true; } else { return Err(e); } } }
          if changed { if let Some(m) = last_blob_mark { modified_marks.insert(m); } }
          // Record emitted blob mark
          if let Some(m) = last_blob_mark { emitted_marks.insert(m); }
          in_blob = false; last_blob_mark = None;
          continue;
        }
      } else {
        // Not a blob payload (should be rare here); forward as-is
        filt_file.write_all(&line)?;
        if let Some(ref mut fi_in) = fi_in_opt { if let Err(e) = fi_in.write_all(&line) { if e.kind() == io::ErrorKind::BrokenPipe { import_broken = true; break; } else { return Err(e); } } }
        filt_file.write_all(&payload)?;
        if let Some(ref mut fi_in) = fi_in_opt { if let Err(e) = fi_in.write_all(&payload) { if e.kind() == io::ErrorKind::BrokenPipe { import_broken = true; break; } else { return Err(e); } } }
        continue;
      }
      // Do not consume or inject an extra newline; next header line follows in stream.
    }

    // Handle end-of-stream marker; flush buffered lightweight tag resets before 'done'
    if line == b"done\n" {
      crate::finalize::flush_lightweight_tag_resets(
        &mut buffered_tag_resets,
        &annotated_tag_refs,
        &mut filt_file,
        if let Some(ref mut fi_in) = fi_in_opt { Some(fi_in) } else { None },
        &mut import_broken,
      )?;
      // Forward 'done' after flushing
      filt_file.write_all(&line)?;
      if let Some(ref mut fi_in) = fi_in_opt { if let Err(e) = fi_in.write_all(&line) {
        if e.kind() == io::ErrorKind::BrokenPipe { import_broken = true; break; } else { return Err(e); }
      } }
      continue;
    }

    // Lightweight tag renames: reset refs/tags/<name>
    if crate::tag::process_reset_header(&line, opts, &mut ref_renames, &mut pending_tag_reset) { continue; }

    // Branch reset renames: reset refs/heads/<name>
    if line.starts_with(b"reset ") {
      let mut name = &line[b"reset ".len()..];
      if let Some(&last) = name.last() { if last == b'\n' { name = &name[..name.len()-1]; } }
      if name.starts_with(b"refs/heads/") {
        let mut out = line.clone();
        if let Some((ref old, ref new_)) = opts.branch_rename {
          let bname = &name[b"refs/heads/".len()..];
          if bname.starts_with(&old[..]) {
            let mut rebuilt = Vec::with_capacity(7 + b"refs/heads/".len() + new_.len() + (bname.len()-old.len()) + 1);
            rebuilt.extend_from_slice(b"reset ");
            rebuilt.extend_from_slice(b"refs/heads/");
            rebuilt.extend_from_slice(&new_);
            rebuilt.extend_from_slice(&bname[old.len()..]);
            rebuilt.push(b'\n');
            let new_full = [b"refs/heads/".as_ref(), new_.as_slice(), &bname[old.len()..]].concat();
            ref_renames.insert((name.to_vec(), new_full));
            out = rebuilt;
          }
        }
        // forward
        filt_file.write_all(&out)?;
        if let Some(ref mut fi_in) = fi_in_opt { if let Err(e) = fi_in.write_all(&out) { if e.kind()==io::ErrorKind::BrokenPipe { import_broken=true; } else { return Err(e); } } }
        continue;
      }
    }

    // Forward non-message lines as-is to filtered + import (drop stray blanks)
    if line == b"\n" { continue; }
    filt_file.write_all(&line)?;
    if let Some(ref mut fi_in) = fi_in_opt { if let Err(e) = fi_in.write_all(&line) {
      if e.kind() == io::ErrorKind::BrokenPipe { import_broken = true; break; } else { return Err(e); }
    } }
  }

  // Finalize run: flush buffered tags (if any remain), wait, write maps, optional reset
  let allow_flush_tag_resets = !buffered_tag_resets.is_empty();
  crate::finalize::finalize(
    opts,
    &debug_dir,
    ref_renames,
    commit_pairs,
    buffered_tag_resets,
    annotated_tag_refs,
    updated_branch_refs,
    &mut filt_file,
    fi_in_opt,
    &mut fe,
    fi.as_mut().map(|c| c),
    import_broken,
    allow_flush_tag_resets,
    {
      let mut size_cnt = suppressed_shas_by_size.len();
      if size_cnt == 0 { size_cnt = suppressed_marks_by_size.len(); }
      if size_cnt == 0 { size_cnt = samples_size.len(); }
      let mut sha_cnt = suppressed_shas_by_sha.len();
      if sha_cnt == 0 { sha_cnt = suppressed_marks_by_sha.len(); }
      Some(crate::finalize::ReportData {
        stripped_by_size: size_cnt,
        stripped_by_sha: sha_cnt,
        modified_blobs: modified_marks.len() + inline_modified_paths.len(),
        samples_size,
        samples_sha,
        samples_modified,
      })
    },
    &blob_size_tracker,
  )
}

#[cfg(test)]
mod tests {
    use super::*;
    use std::path::PathBuf;
    use tempfile::TempDir;

    fn create_test_opts(source: &str) -> Options {
        Options {
            source: PathBuf::from(source),
            target: PathBuf::from("."),
            refs: vec!["--all".to_string()],
            date_order: false,
            no_data: false,
            quiet: false,
            reset: true,
            replace_message_file: None,
            replace_text_file: None,
            paths: Vec::new(),
            invert_paths: false,
            path_globs: Vec::new(),
            path_renames: Vec::new(),
            tag_rename: None,
            branch_rename: None,
            max_blob_size: None,
            strip_blobs_with_ids: None,
            write_report: false,
            cleanup: crate::opts::CleanupMode::None,
            reencode: true,
            quotepath: true,
            mark_tags: true,
            fe_stream_override: None,
            force: false,
            enforce_sanity: false,
            dry_run: false,
            partial: false,
            sensitive: false,
            no_fetch: false,
        }
    }

    #[test]
    fn test_blob_size_tracker_empty_repo() {
        let temp_dir = TempDir::new().unwrap();
        let repo_path = temp_dir.path().to_str().unwrap();

        std::process::Command::new("git")
            .args(["init", "--bare", repo_path])
            .output()
            .unwrap();

        let mut opts = create_test_opts(repo_path);
        opts.max_blob_size = Some(1024);

<<<<<<< HEAD
        let tracker = BlobSizeTracker::new(&opts);
        assert!(tracker.prefetch_success());
        assert!(!tracker.known_oversize(b"0000000000000000000000000000000000000000"));
=======
    #[test]
    fn test_blob_size_tracker_detects_large_blob() {
        let temp_dir = TempDir::new().unwrap();
        let repo_path = temp_dir.path().to_str().unwrap();

        // Initialize repository and create a large blob
        std::process::Command::new("git")
            .args(&["init", repo_path])
            .output()
            .unwrap();

        let large_content = vec![0u8; 5000];
        let file_path = temp_dir.path().join("large.bin");
        std::fs::write(&file_path, &large_content).unwrap();

        std::process::Command::new("git")
            .args(&["-C", repo_path, "add", "."])
            .output()
            .unwrap();
        std::process::Command::new("git")
            .args(&["-C", repo_path, "commit", "-m", "add large blob"])
            .output()
            .unwrap();

        let opts = create_test_opts(repo_path);
        let blob_sizes = precompute_blob_sizes(&opts).unwrap();

        // Determine the SHA of the large blob
        let sha_output = std::process::Command::new("git")
            .args(&["-C", repo_path, "hash-object", file_path.to_str().unwrap()])
            .output()
            .unwrap();
        let sha_hex = String::from_utf8(sha_output.stdout).unwrap();
        let sha_hex_trim = sha_hex.trim();
        let sha_hex_bytes = sha_hex_trim.as_bytes().to_vec();
        let sha_bin = parse_sha_bytes(sha_hex_trim.as_bytes()).unwrap().to_vec();

        // Both representations should be present and report the correct size
        assert_eq!(blob_sizes.get(&sha_hex_bytes), Some(&large_content.len()));
        assert_eq!(blob_sizes.get(&sha_bin), Some(&large_content.len()));
    }

    #[test]
    fn test_precompute_blob_sizes_invalid_repo() {
        let opts = create_test_opts("/nonexistent/path");
        let result = precompute_blob_sizes(&opts);

        // Should fail with appropriate error
        assert!(result.is_err());
        let error = result.unwrap_err();
        assert!(error.to_string().contains("git cat-file batch"));
>>>>>>> a64d707c
    }

    #[test]
    fn test_blob_size_tracker_detects_large_blob() {
        let temp_dir = TempDir::new().unwrap();
        let repo_path = temp_dir.path();

        std::process::Command::new("git")
            .args(["init", repo_path.to_str().unwrap()])
            .output()
            .unwrap();

        let large_path = repo_path.join("large.bin");
        let small_path = repo_path.join("small.txt");
        std::fs::write(&large_path, vec![b'a'; 4096]).unwrap();
        std::fs::write(&small_path, b"hello").unwrap();

        std::process::Command::new("git")
            .args(["-C", repo_path.to_str().unwrap(), "add", "."])
            .output()
            .unwrap();
        std::process::Command::new("git")
            .args(["-C", repo_path.to_str().unwrap(), "commit", "-m", "add files"])
            .output()
            .unwrap();

        let ls_tree = std::process::Command::new("git")
            .args(["-C", repo_path.to_str().unwrap(), "ls-tree", "-r", "HEAD"])
            .output()
            .unwrap();
        let listing = String::from_utf8(ls_tree.stdout).unwrap();
        let mut large_sha = None;
        let mut small_sha = None;
        for line in listing.lines() {
            if let Some((meta, path)) = line.split_once('\t') {
                let mut parts = meta.split_whitespace();
                let _mode = parts.next();
                let kind = parts.next();
                let sha = parts.next();
                if let (Some("blob"), Some(sha_hex)) = (kind, sha) {
                    if path.ends_with("large.bin") {
                        large_sha = Some(sha_hex.as_bytes().to_vec());
                    } else if path.ends_with("small.txt") {
                        small_sha = Some(sha_hex.as_bytes().to_vec());
                    }
                }
            }
        }

        let large_sha = large_sha.expect("large blob sha");
        let small_sha = small_sha.expect("small blob sha");

        let mut opts = create_test_opts(repo_path.to_str().unwrap());
        opts.max_blob_size = Some(2048);
        let mut tracker = BlobSizeTracker::new(&opts);

        assert!(tracker.prefetch_success());
        assert!(tracker.known_oversize(&large_sha));
        assert!(!tracker.known_oversize(&small_sha));
        assert!(tracker.is_oversize(&large_sha));
        assert!(!tracker.is_oversize(&small_sha));
    }

    #[test]
    fn test_blob_size_tracker_handles_invalid_repo() {
        let mut opts = create_test_opts("/nonexistent/path");
        opts.max_blob_size = Some(100);

        let mut tracker = BlobSizeTracker::new(&opts);
        assert!(!tracker.prefetch_success());
        assert!(!tracker.is_oversize(b"0000000000000000000000000000000000000000"));
    }
}<|MERGE_RESOLUTION|>--- conflicted
+++ resolved
@@ -177,7 +177,6 @@
     tracker
   }
 
-<<<<<<< HEAD
   fn prefetch_oversize(&mut self) -> io::Result<()> {
     let max = match self.max_blob_size {
       Some(m) => m,
@@ -233,33 +232,6 @@
     if !status.success() {
       let msg = String::from_utf8_lossy(&stderr_buf);
       return Err(io::Error::new(io::ErrorKind::Other, format!("git cat-file batch failed: {msg}")));
-=======
-    // Parse the batch output: <sha> <type> <size>
-    for line in output.stdout.split(|&b| b == b'\n') {
-        if line.is_empty() { continue; }
-
-        let parts: Vec<&[u8]> = line.splitn(3, |&b| b == b' ').collect();
-        if parts.len() != 3 { continue; }
-
-        let sha = parts[0];
-        let objtype = parts[1];
-        let size_str = parts[2];
-
-        // Only process blob objects
-        if objtype != b"blob" { continue; }
-
-        // Parse size
-        let size = std::str::from_utf8(size_str)
-            .ok()
-            .and_then(|s| s.trim().parse::<usize>().ok())
-            .unwrap_or(0);
-
-        // Store both hex and binary representations for flexible lookup
-        blob_sizes.insert(sha.to_vec(), size);
-        if let Some(bin) = parse_sha_bytes(sha) {
-            blob_sizes.insert(bin.to_vec(), size);
-        }
->>>>>>> a64d707c
     }
     self.prefetch_ok = true;
     Ok(())
@@ -860,63 +832,9 @@
         let mut opts = create_test_opts(repo_path);
         opts.max_blob_size = Some(1024);
 
-<<<<<<< HEAD
         let tracker = BlobSizeTracker::new(&opts);
         assert!(tracker.prefetch_success());
         assert!(!tracker.known_oversize(b"0000000000000000000000000000000000000000"));
-=======
-    #[test]
-    fn test_blob_size_tracker_detects_large_blob() {
-        let temp_dir = TempDir::new().unwrap();
-        let repo_path = temp_dir.path().to_str().unwrap();
-
-        // Initialize repository and create a large blob
-        std::process::Command::new("git")
-            .args(&["init", repo_path])
-            .output()
-            .unwrap();
-
-        let large_content = vec![0u8; 5000];
-        let file_path = temp_dir.path().join("large.bin");
-        std::fs::write(&file_path, &large_content).unwrap();
-
-        std::process::Command::new("git")
-            .args(&["-C", repo_path, "add", "."])
-            .output()
-            .unwrap();
-        std::process::Command::new("git")
-            .args(&["-C", repo_path, "commit", "-m", "add large blob"])
-            .output()
-            .unwrap();
-
-        let opts = create_test_opts(repo_path);
-        let blob_sizes = precompute_blob_sizes(&opts).unwrap();
-
-        // Determine the SHA of the large blob
-        let sha_output = std::process::Command::new("git")
-            .args(&["-C", repo_path, "hash-object", file_path.to_str().unwrap()])
-            .output()
-            .unwrap();
-        let sha_hex = String::from_utf8(sha_output.stdout).unwrap();
-        let sha_hex_trim = sha_hex.trim();
-        let sha_hex_bytes = sha_hex_trim.as_bytes().to_vec();
-        let sha_bin = parse_sha_bytes(sha_hex_trim.as_bytes()).unwrap().to_vec();
-
-        // Both representations should be present and report the correct size
-        assert_eq!(blob_sizes.get(&sha_hex_bytes), Some(&large_content.len()));
-        assert_eq!(blob_sizes.get(&sha_bin), Some(&large_content.len()));
-    }
-
-    #[test]
-    fn test_precompute_blob_sizes_invalid_repo() {
-        let opts = create_test_opts("/nonexistent/path");
-        let result = precompute_blob_sizes(&opts);
-
-        // Should fail with appropriate error
-        assert!(result.is_err());
-        let error = result.unwrap_err();
-        assert!(error.to_string().contains("git cat-file batch"));
->>>>>>> a64d707c
     }
 
     #[test]
